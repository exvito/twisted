--- conflicted
+++ resolved
@@ -34,12 +34,8 @@
 TOPFILE_TYPES = ["doc", "bugfix", "misc", "feature", "removal"]
 intersphinxURLs = [
     "https://docs.python.org/2/objects.inv",
-<<<<<<< HEAD
     "https://pyopenssl.readthedocs.org/en/stable/objects.inv",
     "https://twisted.github.io/constantly/docs/objects.inv",
-=======
-    "https://pyopenssl.readthedocs.io/en/stable/objects.inv",
->>>>>>> ab2b3505
 ]
 
 
