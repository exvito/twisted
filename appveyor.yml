--- conflicted
+++ resolved
@@ -37,33 +37,21 @@
     - PYTHON_HOME: C:\\Python27-x64
       PYTHON_VERSION: "2.7"
       PYTHON_ARCH: "64"
-<<<<<<< HEAD
       TOXENV: py27-alldeps-withcov-windows,codecov-publish
-=======
-      TOXENV: py27-coverage-windows,codecov-publish
       TWISTED_REACTOR: "select"
     - PYTHON_HOME: C:\\Python27-x64
       PYTHON_VERSION: "2.7"
       PYTHON_ARCH: "64"
-      TOXENV: py27-coverage-windows,codecov-publish
+      TOXENV: py27-alldeps-withcov-windows,codecov-publish
       TWISTED_REACTOR: "iocp"
-    - PYTHON_HOME: C:\\PYTHON33-x64
-      PYTHON_VERSION: "3.3"
+    - PYTHON_HOME: C:\\PYTHON34-x64
+      PYTHON_VERSION: "3.4"
       PYTHON_ARCH: "64"
-      TOXENV: py33-coverage-windows,codecov-publish
+      TOXENV: py34-alldeps-withcov-windows,codecov-publish
       # The --reactor flag to trial doesn't work on Windows Python 3
       # so we can only choose the default reactor here:
       # https://twistedmatrix.com/trac/ticket/8745
       TWISTED_REACTOR: "default"
-    - PYTHON_HOME: C:\\PYTHON34-x64
-      PYTHON_VERSION: "3.4"
-      PYTHON_ARCH: "64"
-      TOXENV: py34-coverage-windows,codecov-publish
-      # The --reactor flag to trial doesn't work on Windows Python 3
-      # so we can only choose the default reactor here:
-      # https://twistedmatrix.com/trac/ticket/8745
-      TWISTED_REACTOR: "default"
->>>>>>> e38cc25a
     - PYTHON_HOME: C:\\PYTHON35-x64
       PYTHON_VERSION: "3.5"
       PYTHON_ARCH: "64"
