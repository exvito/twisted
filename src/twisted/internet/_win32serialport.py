# -*- test-case-name: twisted.internet.test.test_win32serialport -*-

# Copyright (c) Twisted Matrix Laboratories.
# See LICENSE for details.

"""
Serial port support for Windows.

Requires PySerial and pywin32.
"""

from __future__ import division, absolute_import

# system imports
from serial import PARITY_NONE
from serial import STOPBITS_ONE
from serial import EIGHTBITS
from serial.serialutil import to_bytes
import win32file, win32event

# twisted imports
from twisted.internet import abstract

# sibling imports
from twisted.internet.serialport import BaseSerialPort


class SerialPort(BaseSerialPort, abstract.FileDescriptor):
    """A serial device, acting as a transport, that uses a win32 event."""

    connected = 1

    def __init__(self, protocol, deviceNameOrPortNumber, reactor, 
        baudrate = 9600, bytesize = EIGHTBITS, parity = PARITY_NONE,
        stopbits = STOPBITS_ONE, xonxoff = 0, rtscts = 0):
        self._serial = self._serialFactory(
            deviceNameOrPortNumber, baudrate=baudrate, bytesize=bytesize,
            parity=parity, stopbits=stopbits, timeout=None,
            xonxoff=xonxoff, rtscts=rtscts)
        self.flushInput()
        self.flushOutput()
        self.reactor = reactor
        self.protocol = protocol
        self.outQueue = []
        self.closed = 0
        self.closedNotifies = 0
        self.writeInProgress = 0

        self.protocol = protocol
        self._overlappedRead = win32file.OVERLAPPED()
        self._overlappedRead.hEvent = win32event.CreateEvent(None, 1, 0, None)
        self._overlappedWrite = win32file.OVERLAPPED()
        self._overlappedWrite.hEvent = win32event.CreateEvent(None, 0, 0, None)

        self.reactor.addEvent(self._overlappedRead.hEvent, self, 'serialReadEvent')
        self.reactor.addEvent(self._overlappedWrite.hEvent, self, 'serialWriteEvent')

        self.protocol.makeConnection(self)
        self._finishPortSetup()


    def _finishPortSetup(self):
        """
        Finish setting up the serial port.

        This is a separate method to facilitate testing.
        """
        flags, comstat = self._clearCommError()
<<<<<<< HEAD
        rc, self.read_buf = win32file.ReadFile(self._serial.hComPort,
=======
        rc, self.read_buf = win32file.ReadFile(self._serial._port_handle,
>>>>>>> 53922a23
                                               win32file.AllocateReadBuffer(1),
                                               self._overlappedRead)

    def _clearCommError(self):
        return win32file.ClearCommError(self._serial.hComPort)

    def _clearCommError(self):
        return win32file.ClearCommError(self._serial.hComPort)


    def serialReadEvent(self):
        #get that character we set up
<<<<<<< HEAD
        n = win32file.GetOverlappedResult(self._serial.hComPort, self._overlappedRead, 0)
        if n:
            first = to_bytes(self.read_buf[:n])
            #now we should get everything that is already in the buffer
            flags, comstat = self._clearCommError()
            if comstat.cbInQue:
                win32event.ResetEvent(self._overlappedRead.hEvent)
                rc, buf = win32file.ReadFile(self._serial.hComPort,
                                             win32file.AllocateReadBuffer(comstat.cbInQue),
                                             self._overlappedRead)
                n = win32file.GetOverlappedResult(self._serial.hComPort, self._overlappedRead, 1)
                #handle all the received data:
                self.protocol.dataReceived(first + to_bytes(buf[:n]))
            else:
                #handle all the received data:
                self.protocol.dataReceived(first)
=======
        n = win32file.GetOverlappedResult(self._serial._port_handle, self._overlappedRead, 0)
        first = str(self.read_buf[:n])
        #now we should get everything that is already in the buffer
        flags, comstat = self._clearCommError()
        if comstat.cbInQue:
            win32event.ResetEvent(self._overlappedRead.hEvent)
            rc, buf = win32file.ReadFile(self._serial._port_handle,
                                         win32file.AllocateReadBuffer(comstat.cbInQue),
                                         self._overlappedRead)
            n = win32file.GetOverlappedResult(self._serial._port_handle, self._overlappedRead, 1)
            #handle all the received data:
            self.protocol.dataReceived(first + str(buf[:n]))
        else:
            #handle all the received data:
            self.protocol.dataReceived(first)
>>>>>>> 53922a23

        #set up next one
        win32event.ResetEvent(self._overlappedRead.hEvent)
        rc, self.read_buf = win32file.ReadFile(self._serial._port_handle,
                                               win32file.AllocateReadBuffer(1),
                                               self._overlappedRead)


    def write(self, data):
        if data:
            if self.writeInProgress:
                self.outQueue.append(data)
            else:
                self.writeInProgress = 1
                win32file.WriteFile(self._serial._port_handle, data, self._overlappedWrite)


    def serialWriteEvent(self):
        try:
            dataToWrite = self.outQueue.pop(0)
        except IndexError:
            self.writeInProgress = 0
            return
        else:
            win32file.WriteFile(self._serial._port_handle, dataToWrite, self._overlappedWrite)


    def connectionLost(self, reason):
        """
        Called when the serial port disconnects.

        Will call C{connectionLost} on the protocol that is handling the
        serial data.
        """
        self.reactor.removeEvent(self._overlappedRead.hEvent)
        self.reactor.removeEvent(self._overlappedWrite.hEvent)
        abstract.FileDescriptor.connectionLost(self, reason)
        self._serial.close()
        self.protocol.connectionLost(reason)<|MERGE_RESOLUTION|>--- conflicted
+++ resolved
@@ -66,16 +66,10 @@
         This is a separate method to facilitate testing.
         """
         flags, comstat = self._clearCommError()
-<<<<<<< HEAD
-        rc, self.read_buf = win32file.ReadFile(self._serial.hComPort,
-=======
         rc, self.read_buf = win32file.ReadFile(self._serial._port_handle,
->>>>>>> 53922a23
                                                win32file.AllocateReadBuffer(1),
                                                self._overlappedRead)
 
-    def _clearCommError(self):
-        return win32file.ClearCommError(self._serial.hComPort)
 
     def _clearCommError(self):
         return win32file.ClearCommError(self._serial.hComPort)
@@ -83,26 +77,8 @@
 
     def serialReadEvent(self):
         #get that character we set up
-<<<<<<< HEAD
-        n = win32file.GetOverlappedResult(self._serial.hComPort, self._overlappedRead, 0)
-        if n:
-            first = to_bytes(self.read_buf[:n])
-            #now we should get everything that is already in the buffer
-            flags, comstat = self._clearCommError()
-            if comstat.cbInQue:
-                win32event.ResetEvent(self._overlappedRead.hEvent)
-                rc, buf = win32file.ReadFile(self._serial.hComPort,
-                                             win32file.AllocateReadBuffer(comstat.cbInQue),
-                                             self._overlappedRead)
-                n = win32file.GetOverlappedResult(self._serial.hComPort, self._overlappedRead, 1)
-                #handle all the received data:
-                self.protocol.dataReceived(first + to_bytes(buf[:n]))
-            else:
-                #handle all the received data:
-                self.protocol.dataReceived(first)
-=======
         n = win32file.GetOverlappedResult(self._serial._port_handle, self._overlappedRead, 0)
-        first = str(self.read_buf[:n])
+        first = to_bytes(self.read_buf[:n])
         #now we should get everything that is already in the buffer
         flags, comstat = self._clearCommError()
         if comstat.cbInQue:
@@ -112,11 +88,10 @@
                                          self._overlappedRead)
             n = win32file.GetOverlappedResult(self._serial._port_handle, self._overlappedRead, 1)
             #handle all the received data:
-            self.protocol.dataReceived(first + str(buf[:n]))
+            self.protocol.dataReceived(first + to_bytes(buf[:n]))
         else:
             #handle all the received data:
             self.protocol.dataReceived(first)
->>>>>>> 53922a23
 
         #set up next one
         win32event.ResetEvent(self._overlappedRead.hEvent)
